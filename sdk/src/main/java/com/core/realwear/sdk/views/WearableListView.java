package com.core.realwear.sdk.views;

import android.content.BroadcastReceiver;
import android.content.Context;
import android.content.Intent;
import android.content.IntentFilter;
import android.os.Handler;
import android.support.v7.widget.RecyclerView;
import android.util.AttributeSet;
import android.view.LayoutInflater;
import android.view.View;
import android.view.accessibility.AccessibilityEvent;
import android.widget.RelativeLayout;

import com.core.realwear.sdk.HFHeadtrackerListener;
import com.core.realwear.sdk.HFHeadtrackerManager;
import com.core.realwear.sdk.R;
import com.core.realwear.sdk.RecyclerViewMargin;
import com.core.realwear.sdk.IVoiceAdapter;

/**
 * Created by Fin on 31/08/2016.
 */
public class WearableListView extends RelativeLayout implements View.OnClickListener, HFHeadtrackerListener {

    private RecyclerView mRecycleView;
    private RecyclerView.Adapter mAdapter;
    private RelativeLayout mHiddenCommandLayout;

    private static String NO_SCROLL = "hf_scroll_none";

    private HFHeadtrackerManager mHeadTracker;
    private View mRootGroup;

    private static final String ACTION_SPEECH_EVENT = "com.realwear.wearhf.intent.action.SPEECH_EVENT";
    private RecyclerViewMargin mDecoration;
    private int mX;
    private Handler mHandler;
    private injectCommands mAdditional;


    public WearableListView(Context context) {
        super(context);
        init();
    }

    public WearableListView(Context context, AttributeSet attrs) {
        super(context, attrs);
        init();
    }

    public WearableListView(Context context, AttributeSet attrs, int defStyleAttr) {
        super(context, attrs, defStyleAttr);
        init();
    }

    private void init() {
        mHeadTracker = new HFHeadtrackerManager(this);

        LayoutInflater inflater = (LayoutInflater) getContext().getSystemService(Context.LAYOUT_INFLATER_SERVICE);
        View view = inflater.inflate(R.layout.custom_recycleview, null);

        addView(view);

        mRecycleView = (RecyclerView) view.findViewById(R.id.list2);
        mRecycleView.setContentDescription(NO_SCROLL);

        mDecoration = new RecyclerViewMargin(250, 1);
        mRecycleView.addItemDecoration(mDecoration);
        mHiddenCommandLayout = (RelativeLayout) view.findViewById(R.id.hidden_commands);

        mHandler = new Handler();
        mHandler.postDelayed(new Runnable() {
            @Override
            public void run() {
                //updateScroll();
            }
        }, 5);

    }

    public void updateScroll() {
        if (mRecycleView != null)
            mRecycleView.scrollBy(mX, 0);

        mHandler.postDelayed(new Runnable() {
            @Override
            public void run() {
                updateScroll();
            }
        }, 5);
    }

    public void onResume() {
        if (mHeadTracker != null)
            mHeadTracker.startHeadtracker(getContext(), HFHeadtrackerManager.TRACK_HORIZONTAL_MOTION);

        getContext().registerReceiver(asrBroadcastReceiver, new IntentFilter(ACTION_SPEECH_EVENT));
    }

    public void onPause() {
        if (mHeadTracker != null) mHeadTracker.stopHeadtracker();
        getContext().unregisterReceiver(asrBroadcastReceiver);
    }

    public void setRootView(View v) {
        mRootGroup = v;
    }

    public RecyclerView getRecycleView() {
        return mRecycleView;
    }

    public void setAdapter(RecyclerView.Adapter adapter) {
        mAdapter = adapter;
        mRecycleView.setAdapter(adapter);


        mAdapter.registerAdapterDataObserver(new RecyclerView.AdapterDataObserver() {
            @Override
            public void onChanged() {
                super.onChanged();
                setCommands();

                mDecoration.setCount(mAdapter.getItemCount());

                if (mAdapter.getItemCount() > 6)
                        mRecycleView.scrollToPosition((mAdapter.getItemCount() / 2));


            }
        });
    }

    public interface injectCommands {
        String getCommands();

        void onCommandReceived(String command);
    }

    public void setCommands(injectCommands addtionCommands) {
        mAdditional = addtionCommands;

    }

    /**
     * Called when the list view adapter has been updated. Make sure we always keeps voice commands upto date.
     */
    public void reloadCommands() {
        setCommands();
    }

    private void setCommands() {
        StringBuilder builder = new StringBuilder();
        builder.append("hf_override: ");

        if (mAdapter instanceof IVoiceAdapter) {
            IVoiceAdapter adapter = (IVoiceAdapter) mAdapter;
            for (int i = 0; i < mAdapter.getItemCount(); i++) {
                String voiceCommand = adapter.getVoiceCommand(i).replace(".", "");

                builder.append(voiceCommand);
                builder.append(" # ");
            }
        }

        if (mAdditional != null)
            builder.append(mAdditional.getCommands());

        mRootGroup.setContentDescription(builder.toString());

        /*mHiddenCommandLayout.removeAllViews();

        if(mAdapter instanceof IVoiceAdapter) {
            IVoiceAdapter adapter = (IVoiceAdapter)mAdapter;

            for(int i =0; i < mAdapter.getItemCount(); i++){
                HiddenTextView txt = new HiddenTextView(getContext());
                String voiceCommand = adapter.getVoiceCommand(i);
                txt.setText(voiceCommand);
                txt.setContentDescription(voiceCommand);
                txt.setTag(i);
                txt.setOnClickListener(this);

                HiddenTextView hidden = new HiddenTextView(getContext());
                String voiceCommand2 = adapter.getSecondaryCommand(getContext(), i);
                hidden.setText(voiceCommand2);
                hidden.setContentDescription(voiceCommand2);
                hidden.setTag(i);
                hidden.setOnClickListener(this);


                //mHiddenCommandLayout.addView(txt);
               //mHiddenCommandLayout.addView(hidden);
            }
        }*/

        mHandler.postDelayed(new Runnable() {
            @Override
            public void run() {
                mRootGroup.requestLayout();
            }
        }, 500);

    }

    @Override
    public void onClick(View v) {
        if (v instanceof HiddenTextView) {
            int index = (Integer) v.getTag();
            if (mAdapter instanceof IVoiceAdapter) {
                IVoiceAdapter adapter = (IVoiceAdapter) mAdapter;
                adapter.clickView(getContext(), index);
            }
        }
    }

    @Override
    public void onHeadMoved(int deltaX, int deltaY) {
        //mX += (deltaX * -1) / 2;

        if (mAdapter.getItemCount() > 6) {
            if (mRecycleView != null) {
                mRecycleView.scrollBy((deltaX * -1) / 2, 0);
            }
        }
    }

    @Override
    public boolean requestSendAccessibilityEvent(View child, AccessibilityEvent event) {
        return false;
    }

    @Override
    public void sendAccessibilityEventUnchecked(AccessibilityEvent event) {
        //super.sendAccessibilityEventUnchecked(event);
    }

    /////////////////////////////////////////////////////////////////////////////
    //
    // Broadcast Receiver - Get ASR Results
    //
    /////////////////////////////////////////////////////////////////////////////
    private BroadcastReceiver asrBroadcastReceiver = new BroadcastReceiver() {
        @Override
        public void onReceive(Context context, Intent intent) {
            final String action = intent.getAction();
            if (action.equals(ACTION_SPEECH_EVENT)) {
<<<<<<< HEAD
                final String asrCommand = intent.getStringExtra("command").trim();
=======
                String asrCommand = intent.getStringExtra("command");

                String select_item = context.getString(R.string.select_item).toLowerCase();

                if (asrCommand.toLowerCase().contains(select_item)) {
                    String strIndex = asrCommand.toLowerCase().replace(context.getString(R.string.select_item), "").replace(" ", "");

                    int i = Integer.parseInt(strIndex);
>>>>>>> a54be94c

                if (mAdapter instanceof IVoiceAdapter) {
                    final IVoiceAdapter adapter = (IVoiceAdapter) mAdapter;

                    for (int i = 0; i < mAdapter.getItemCount(); i++) {
                        final String voiceCommand = adapter.getVoiceCommand(i).trim();

                        if (asrCommand.equalsIgnoreCase(voiceCommand)) {
                            adapter.clickView(getContext(), i);
                            return;
                        }
                    }
                }

                if (mAdditional != null) {
                    mAdditional.onCommandReceived(asrCommand);
                }
            }
        }
    };

}<|MERGE_RESOLUTION|>--- conflicted
+++ resolved
@@ -152,15 +152,15 @@
 
     private void setCommands() {
         StringBuilder builder = new StringBuilder();
-        builder.append("hf_override: ");
+        builder.append("hf_override:");
 
         if (mAdapter instanceof IVoiceAdapter) {
             IVoiceAdapter adapter = (IVoiceAdapter) mAdapter;
             for (int i = 0; i < mAdapter.getItemCount(); i++) {
-                String voiceCommand = adapter.getVoiceCommand(i).replace(".", "");
+                String voiceCommand = adapter.getVoiceCommand(i);
 
                 builder.append(voiceCommand);
-                builder.append(" # ");
+                builder.append("|");
             }
         }
 
@@ -246,18 +246,7 @@
         public void onReceive(Context context, Intent intent) {
             final String action = intent.getAction();
             if (action.equals(ACTION_SPEECH_EVENT)) {
-<<<<<<< HEAD
                 final String asrCommand = intent.getStringExtra("command").trim();
-=======
-                String asrCommand = intent.getStringExtra("command");
-
-                String select_item = context.getString(R.string.select_item).toLowerCase();
-
-                if (asrCommand.toLowerCase().contains(select_item)) {
-                    String strIndex = asrCommand.toLowerCase().replace(context.getString(R.string.select_item), "").replace(" ", "");
-
-                    int i = Integer.parseInt(strIndex);
->>>>>>> a54be94c
 
                 if (mAdapter instanceof IVoiceAdapter) {
                     final IVoiceAdapter adapter = (IVoiceAdapter) mAdapter;
